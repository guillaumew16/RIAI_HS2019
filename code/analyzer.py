import torch
import torch.nn as nn

from zonotope import Zonotope
from networks import Normalization


class Analyzer:
    """
    Analyzer expected by `verifier.py`, to be run using `Analyzer.analyze()`.
    In terms of the attributes, the query to be answered is:
        ?"forall x in input_zonotope, net(x) labels x as true_label"?

    `loss(forward( input_zonotope ))` is a parameterized function with parameters `self.lambdas`. If it returns 0, then the query is true.
    `analyze()` optimizes these parameters to minimize the loss.

    Attributes:
        net (networks.FullyConnected || networks.Conv): the network to be analyzed (first layer: Normalization)
        true_label (int): the true label of the input point
        input_zonotope (Zonotope): the zonotope to analyze (derived from inp and eps in the __init__)
        lambdas (list of torch.Tensor): the list of the analyzer's parameters lambdas (one `lambda_layer` tensor for each ReLU layer)
            each element `lambda_layer` is a Tensor of shape [1, <*shape of nn layer>] (same as Zonotope.a0)
        learning_rate (float, optional): the learning rate for gradient descent in `analyze()`
        delta (float, optional): the tolerance threshold for gradient descent in `analyze()`

        __relu_counter (int): during .forward(), counts ReLU layers to keep track of where we are in the net. kept for convenience
        __inp (torch.Tensor): a copy of the input point inp. kept for convenience
        __eps (float): a copy of the queried eps. kept for convenience

    Args:
        net: see Attributes
        inp (torch.Tensor): input point around which to analyze, of shape torch.Size([1, 1, 28, 28])
        eps (float): epsilon, > 0, eps.shape = inp.shape
        true_label: see Attributes
        learning_rate: see Attributes
        delta: see Attributes
    """
    def __init__(self, net, inp, eps, true_label, learning_rate=1e-1, delta=1e-9):
        self.net = net
        for p in net.parameters():
            p.requires_grad = False # avoid doing useless computations
        self.__inp = inp
        self.__eps = eps
        self.true_label = true_label
        self.learning_rate = learning_rate
        self.delta = delta
        self.__relu_counter = 0
<<<<<<< HEAD
=======
        self.__forward = None
        self.init()
>>>>>>> 4d1f74b8

        upper = inp + eps
        lower = inp - eps
        upper.clamp_(max=1) # clip input_zonotope to the input space
        lower.clamp_(min=0)
        a0 = (upper + lower) / 2 # center of the zonotope
        # A must have shape (nb_error_terms, *[shape of input])
        # for the input layer, there is 1 error term for each pixel, so nb_error_terms = inp.numel()

        # A = torch.zeros(784, 1, 28, 28)
        # mask = torch.ones(1, 28, 28, dtype=torch.bool)
        A = torch.zeros(inp.numel(), *inp.shape[1:])
        mask = torch.ones(*inp.shape[1:], dtype=torch.bool)
        
        A[:, mask] = torch.diag( ((upper - lower) / 2).reshape(-1) )
        self.input_zonotope = Zonotope(a0=a0, A=A)

        self.lambdas = []
        # the lambdas are initialized to what the vanilla DeepPoly would do
        init_zonotope = self.input_zonotope.reset()
        for layer in self.net.layers:
            if isinstance(layer, nn.ReLU):
                with torch.no_grad():
                    lam = init_zonotope.compute_lambda_breaking_point()
                lam.requires_grad_()
                self.lambdas.append(lam)
            init_zonotope = self.forward_step(init_zonotope, layer)
        self.__forward = init_zonotope
        """
        for lambda_layer in self.lambdas:
            lambda_layer.requires_grad_()
        """

    def loss(self, output):
        """The zonotope Z=`output` is at the last layer, so elements x in Z correspond to logits.
        Returns the sum of violations (cf formulas.pdf):
            max_{x(=logit) in output_zonotope} sum_{label l s.t logit[l] > logit[true_label]} (logit[l] - logit[true_label])
        """
        return (output - output[self.true_label]).relu().sum().upper()

    def forward_step(self, inp_zono, layer):
        """Applies `layer` to `inp_zono` (using `self.lambdas` if `layer` is a ReLU) and returns the result.
        Args:
            inp_zono (Zonotope): the input zonotope
            layer (nn.ReLU || nn.Linear || nn.Conv2d || nn.Flatten || Normalization): the layer to apply
        """
        if isinstance(layer, nn.ReLU):
            out = inp_zono.relu(self.lambdas[self.__relu_counter])
            self.__relu_counter += 1
        elif isinstance(layer, nn.Linear):
            out = inp_zono.linear_transformation(layer.weight, layer.bias)
        elif isinstance(layer, nn.Conv2d):
            out = inp_zono.convolution(layer)
        elif isinstance(layer, Normalization):
            out = inp_zono.normalization(layer)
        elif isinstance(layer, nn.Flatten):
            out = inp_zono.flatten()
        return out

    def forward(self):
<<<<<<< HEAD
        """Run the network transformations on `self.input_zonotope`, using parameters `self.lambdas` for ReLU layers."""
=======
        if self.__forward is not None:
            result = self.__forward
            self.__forward = None
            return result
>>>>>>> 4d1f74b8
        self.__relu_counter = 0
        out = self.input_zonotope.reset()
        for layer in self.net.layers:
            out = self.forward_step(out, layer)
        return out

    def analyze(self):
        # TODO: use an optimizer from pyTorch or SciPy instead of doing gradient descent ourselves
        """Run gradient descent on `self.lambdas` to minimize `self.loss(self.foward())`."""
        result = False
        while not result:
            loss = self.loss(self.forward())

            # TODO floating point problems?
            if loss == 0:
                result = True
                break
            self.net.zero_grad()
            loss.backward()
            max_change = 0
            for lambda_layer in self.lambdas:
                grad = lambda_layer.grad
                with torch.no_grad():
                    lambda_layer -= grad * self.learning_rate
                    lambda_layer = torch.max(torch.zeros_like(lambda_layer),
                                             torch.min(torch.ones_like(lambda_layer), lambda_layer))
                lambda_layer.requires_grad_()
                max_change = max(max_change, torch.max(grad))
                # lambda_layer.grad.zero_()
            if max_change < self.delta:
                break
        return result
<|MERGE_RESOLUTION|>--- conflicted
+++ resolved
@@ -1,152 +1,146 @@
-import torch
-import torch.nn as nn
-
-from zonotope import Zonotope
-from networks import Normalization
-
-
-class Analyzer:
-    """
-    Analyzer expected by `verifier.py`, to be run using `Analyzer.analyze()`.
-    In terms of the attributes, the query to be answered is:
-        ?"forall x in input_zonotope, net(x) labels x as true_label"?
-
-    `loss(forward( input_zonotope ))` is a parameterized function with parameters `self.lambdas`. If it returns 0, then the query is true.
-    `analyze()` optimizes these parameters to minimize the loss.
-
-    Attributes:
-        net (networks.FullyConnected || networks.Conv): the network to be analyzed (first layer: Normalization)
-        true_label (int): the true label of the input point
-        input_zonotope (Zonotope): the zonotope to analyze (derived from inp and eps in the __init__)
-        lambdas (list of torch.Tensor): the list of the analyzer's parameters lambdas (one `lambda_layer` tensor for each ReLU layer)
-            each element `lambda_layer` is a Tensor of shape [1, <*shape of nn layer>] (same as Zonotope.a0)
-        learning_rate (float, optional): the learning rate for gradient descent in `analyze()`
-        delta (float, optional): the tolerance threshold for gradient descent in `analyze()`
-
-        __relu_counter (int): during .forward(), counts ReLU layers to keep track of where we are in the net. kept for convenience
-        __inp (torch.Tensor): a copy of the input point inp. kept for convenience
-        __eps (float): a copy of the queried eps. kept for convenience
-
-    Args:
-        net: see Attributes
-        inp (torch.Tensor): input point around which to analyze, of shape torch.Size([1, 1, 28, 28])
-        eps (float): epsilon, > 0, eps.shape = inp.shape
-        true_label: see Attributes
-        learning_rate: see Attributes
-        delta: see Attributes
-    """
-    def __init__(self, net, inp, eps, true_label, learning_rate=1e-1, delta=1e-9):
-        self.net = net
-        for p in net.parameters():
-            p.requires_grad = False # avoid doing useless computations
-        self.__inp = inp
-        self.__eps = eps
-        self.true_label = true_label
-        self.learning_rate = learning_rate
-        self.delta = delta
-        self.__relu_counter = 0
-<<<<<<< HEAD
-=======
-        self.__forward = None
-        self.init()
->>>>>>> 4d1f74b8
-
-        upper = inp + eps
-        lower = inp - eps
-        upper.clamp_(max=1) # clip input_zonotope to the input space
-        lower.clamp_(min=0)
-        a0 = (upper + lower) / 2 # center of the zonotope
-        # A must have shape (nb_error_terms, *[shape of input])
-        # for the input layer, there is 1 error term for each pixel, so nb_error_terms = inp.numel()
-
-        # A = torch.zeros(784, 1, 28, 28)
-        # mask = torch.ones(1, 28, 28, dtype=torch.bool)
-        A = torch.zeros(inp.numel(), *inp.shape[1:])
-        mask = torch.ones(*inp.shape[1:], dtype=torch.bool)
-        
-        A[:, mask] = torch.diag( ((upper - lower) / 2).reshape(-1) )
-        self.input_zonotope = Zonotope(a0=a0, A=A)
-
-        self.lambdas = []
-        # the lambdas are initialized to what the vanilla DeepPoly would do
-        init_zonotope = self.input_zonotope.reset()
-        for layer in self.net.layers:
-            if isinstance(layer, nn.ReLU):
-                with torch.no_grad():
-                    lam = init_zonotope.compute_lambda_breaking_point()
-                lam.requires_grad_()
-                self.lambdas.append(lam)
-            init_zonotope = self.forward_step(init_zonotope, layer)
-        self.__forward = init_zonotope
-        """
-        for lambda_layer in self.lambdas:
-            lambda_layer.requires_grad_()
-        """
-
-    def loss(self, output):
-        """The zonotope Z=`output` is at the last layer, so elements x in Z correspond to logits.
-        Returns the sum of violations (cf formulas.pdf):
-            max_{x(=logit) in output_zonotope} sum_{label l s.t logit[l] > logit[true_label]} (logit[l] - logit[true_label])
-        """
-        return (output - output[self.true_label]).relu().sum().upper()
-
-    def forward_step(self, inp_zono, layer):
-        """Applies `layer` to `inp_zono` (using `self.lambdas` if `layer` is a ReLU) and returns the result.
-        Args:
-            inp_zono (Zonotope): the input zonotope
-            layer (nn.ReLU || nn.Linear || nn.Conv2d || nn.Flatten || Normalization): the layer to apply
-        """
-        if isinstance(layer, nn.ReLU):
-            out = inp_zono.relu(self.lambdas[self.__relu_counter])
-            self.__relu_counter += 1
-        elif isinstance(layer, nn.Linear):
-            out = inp_zono.linear_transformation(layer.weight, layer.bias)
-        elif isinstance(layer, nn.Conv2d):
-            out = inp_zono.convolution(layer)
-        elif isinstance(layer, Normalization):
-            out = inp_zono.normalization(layer)
-        elif isinstance(layer, nn.Flatten):
-            out = inp_zono.flatten()
-        return out
-
-    def forward(self):
-<<<<<<< HEAD
-        """Run the network transformations on `self.input_zonotope`, using parameters `self.lambdas` for ReLU layers."""
-=======
-        if self.__forward is not None:
-            result = self.__forward
-            self.__forward = None
-            return result
->>>>>>> 4d1f74b8
-        self.__relu_counter = 0
-        out = self.input_zonotope.reset()
-        for layer in self.net.layers:
-            out = self.forward_step(out, layer)
-        return out
-
-    def analyze(self):
-        # TODO: use an optimizer from pyTorch or SciPy instead of doing gradient descent ourselves
-        """Run gradient descent on `self.lambdas` to minimize `self.loss(self.foward())`."""
-        result = False
-        while not result:
-            loss = self.loss(self.forward())
-
-            # TODO floating point problems?
-            if loss == 0:
-                result = True
-                break
-            self.net.zero_grad()
-            loss.backward()
-            max_change = 0
-            for lambda_layer in self.lambdas:
-                grad = lambda_layer.grad
-                with torch.no_grad():
-                    lambda_layer -= grad * self.learning_rate
-                    lambda_layer = torch.max(torch.zeros_like(lambda_layer),
-                                             torch.min(torch.ones_like(lambda_layer), lambda_layer))
-                lambda_layer.requires_grad_()
-                max_change = max(max_change, torch.max(grad))
-                # lambda_layer.grad.zero_()
-            if max_change < self.delta:
-                break
-        return result
+import torch
+import torch.nn as nn
+
+from zonotope import Zonotope
+from networks import Normalization
+
+
+class Analyzer:
+    """
+    Analyzer expected by `verifier.py`, to be run using `Analyzer.analyze()`.
+    In terms of the attributes, the query to be answered is:
+        ?"forall x in input_zonotope, net(x) labels x as true_label"?
+
+    `loss(forward( input_zonotope ))` is a parameterized function with parameters `self.lambdas`. If it returns 0, then the query is true.
+    `analyze()` optimizes these parameters to minimize the loss.
+
+    Attributes:
+        net (networks.FullyConnected || networks.Conv): the network to be analyzed (first layer: Normalization)
+        true_label (int): the true label of the input point
+        input_zonotope (Zonotope): the zonotope to analyze (derived from inp and eps in the __init__)
+        lambdas (list of torch.Tensor): the list of the analyzer's parameters lambdas (one `lambda_layer` tensor for each ReLU layer)
+            each element `lambda_layer` is a Tensor of shape [1, <*shape of nn layer>] (same as Zonotope.a0)
+        learning_rate (float, optional): the learning rate for gradient descent in `analyze()`
+        delta (float, optional): the tolerance threshold for gradient descent in `analyze()`
+
+        __relu_counter (int): during .forward(), counts ReLU layers to keep track of where we are in the net. kept for convenience
+        __forward (Zonotope || None): a hack to avoid doing the same `forward()` run twice (once to initialize `self.lambdas`, once as part of `analyze()`)
+        __inp (torch.Tensor): a copy of the input point inp. kept for convenience
+        __eps (float): a copy of the queried eps. kept for convenience
+
+    Args:
+        net: see Attributes
+        inp (torch.Tensor): input point around which to analyze, of shape torch.Size([1, 1, 28, 28])
+        eps (float): epsilon, > 0, eps.shape = inp.shape
+        true_label: see Attributes
+        learning_rate: see Attributes
+        delta: see Attributes
+    """
+    def __init__(self, net, inp, eps, true_label, learning_rate=1e-1, delta=1e-9):
+        self.net = net
+        for p in net.parameters():
+            p.requires_grad = False # avoid doing useless computations
+        self.__inp = inp
+        self.__eps = eps
+        self.true_label = true_label
+        self.learning_rate = learning_rate
+        self.delta = delta
+        self.__relu_counter = 0
+        self.__forward = None
+
+        upper = inp + eps
+        lower = inp - eps
+        upper.clamp_(max=1) # clip input_zonotope to the input space
+        lower.clamp_(min=0)
+        a0 = (upper + lower) / 2 # center of the zonotope
+        # A must have shape (nb_error_terms, *[shape of input])
+        # for the input layer, there is 1 error term for each pixel, so nb_error_terms = inp.numel()
+
+        # A = torch.zeros(784, 1, 28, 28)
+        # mask = torch.ones(1, 28, 28, dtype=torch.bool)
+        A = torch.zeros(inp.numel(), *inp.shape[1:])
+        mask = torch.ones(*inp.shape[1:], dtype=torch.bool)
+        
+        A[:, mask] = torch.diag( ((upper - lower) / 2).reshape(-1) )
+        self.input_zonotope = Zonotope(a0=a0, A=A)
+
+        self.lambdas = []
+        # the lambdas are initialized to what the vanilla DeepPoly would do
+        init_zonotope = self.input_zonotope.reset()
+        for layer in self.net.layers:
+            if isinstance(layer, nn.ReLU):
+                with torch.no_grad():
+                    lam = init_zonotope.compute_lambda_breaking_point()
+                lam.requires_grad_()
+                self.lambdas.append(lam)
+            init_zonotope = self.forward_step(init_zonotope, layer)
+        self.__forward = init_zonotope
+        """
+        for lambda_layer in self.lambdas:
+            lambda_layer.requires_grad_()
+        """
+
+    def loss(self, output):
+        """The zonotope Z=`output` is at the last layer, so elements x in Z correspond to logits.
+        Returns the sum of violations (cf formulas.pdf):
+            max_{x(=logit) in output_zonotope} sum_{label l s.t logit[l] > logit[true_label]} (logit[l] - logit[true_label])
+        """
+        return (output - output[self.true_label]).relu().sum().upper()
+
+    def forward_step(self, inp_zono, layer):
+        """Applies `layer` to `inp_zono` (using `self.lambdas` if `layer` is a ReLU) and returns the result.
+        Args:
+            inp_zono (Zonotope): the input zonotope
+            layer (nn.ReLU || nn.Linear || nn.Conv2d || nn.Flatten || Normalization): the layer to apply
+        """
+        if isinstance(layer, nn.ReLU):
+            out = inp_zono.relu(self.lambdas[self.__relu_counter])
+            self.__relu_counter += 1
+        elif isinstance(layer, nn.Linear):
+            out = inp_zono.linear_transformation(layer.weight, layer.bias)
+        elif isinstance(layer, nn.Conv2d):
+            out = inp_zono.convolution(layer)
+        elif isinstance(layer, Normalization):
+            out = inp_zono.normalization(layer)
+        elif isinstance(layer, nn.Flatten):
+            out = inp_zono.flatten()
+        return out
+
+    def forward(self):
+        """Run the network transformations on `self.input_zonotope`, using parameters `self.lambdas` for ReLU layers."""
+        if self.__forward is not None:
+            result = self.__forward
+            self.__forward = None
+            return result
+        self.__relu_counter = 0
+        out = self.input_zonotope.reset()
+        for layer in self.net.layers:
+            out = self.forward_step(out, layer)
+        return out
+
+    def analyze(self):
+        # TODO: use an optimizer from pyTorch or SciPy instead of doing gradient descent ourselves
+        """Run gradient descent on `self.lambdas` to minimize `self.loss(self.foward())`."""
+        result = False
+        while not result:
+            loss = self.loss(self.forward())
+
+            # TODO floating point problems?
+            if loss == 0:
+                result = True
+                break
+            self.net.zero_grad()
+            loss.backward()
+            max_change = 0
+            for lambda_layer in self.lambdas:
+                grad = lambda_layer.grad
+                with torch.no_grad():
+                    lambda_layer -= grad * self.learning_rate
+                    lambda_layer = torch.max(torch.zeros_like(lambda_layer),
+                                             torch.min(torch.ones_like(lambda_layer), lambda_layer))
+                lambda_layer.requires_grad_()
+                max_change = max(max_change, torch.max(grad))
+                # lambda_layer.grad.zero_()
+            if max_change < self.delta:
+                break
+        return result