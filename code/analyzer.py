import torch
import torch.nn as nn
import torch.optim as optim

from zonotope import Zonotope
from networks import Normalization

from znet import zNet, zMaxSumOfViolations, zSumOfMaxIndividualViolations, zMaxViolation


class Analyzer:
    """
    Analyzer expected by `verifier.py`, to be run using `Analyzer.analyze()`.
    In terms of the attributes, the query to be answered is:
        ?"forall x in input_zonotope, net(x) labels x as true_label"?
    `self.zloss(self.znet(self.input_zonotope))` is a parameterized loss function with parameters `self.znet.lambdas` and `self.zloss.logit_lambdas`. 
        If it returns a value <= 0, then the query is true.
    `analyze()` optimizes these parameters to minimize the loss.

    Attributes:
        znet (zNet): the network with zonotope variables and parameters lambda, s.t self.__net is self.znet "in the concrete"
        zloss (znet.zLoss): the loss function, with zonotope input, that translates the logical property to analyze
        input_zonotope (Zonotope): the zonotope to analyze (derived from inp and eps in the __init__)
        true_label (int): the true label of the input point
        __net (networks.FullyConnected || networks.Conv): the network to be analyzed (first layer: Normalization). kept for convenience
        __inp (torch.Tensor): a copy of the input point inp. kept for convenience
        __eps (float): a copy of the queried eps. kept for convenience

    Args:
        net: see Attributes
        inp (torch.Tensor): input point around which to analyze, of shape torch.Size([1, 1, 28, 28])
        eps (float): epsilon, > 0, eps.shape = inp.shape
        true_label (int): see Attributes
        nb_classes (int, optional): the number of classes to analyze, default=10. Allows to do testing without breaking the code.
    """

    def __init__(self, net, inp, eps, true_label, nb_classes=10):
        self.__net = net
        for p in net.parameters():
            p.requires_grad = False  # freeze the concrete network layers, to avoid doing useless computations
        self.__inp = inp
        self.__eps = eps
        self.true_label = true_label

        self.znet = zNet(net, input_shape=inp.shape[1:], nb_classes=nb_classes)
        # self.zloss = zMaxSumOfViolations(true_label=true_label, nb_classes=nb_classes)
        # self.zloss = zSumOfMaxIndividualViolations(true_label=true_label, nb_classes=nb_classes)
        self.zloss = zMaxViolation(true_label=true_label, nb_classes=nb_classes)

        upper = inp + eps
        lower = inp - eps
        upper.clamp_(max=1)  # clip input_zonotope to the input space
        lower.clamp_(min=0)
        a0 = (upper + lower) / 2  # center of the zonotope
        # A must have shape (nb_error_terms, *[shape of input])
        # for the input layer, there is 1 error term for each pixel, so nb_error_terms = inp.numel()
        A = torch.zeros(inp.numel(), *inp.shape[1:])  # torch.zeros(784, 1, 28, 28)
        mask = torch.ones(*inp.shape[1:], dtype=torch.bool)  # torch.ones(1, 28, 28, dtype=torch.bool)
        A[:, mask] = torch.diag(((upper - lower) / 2).reshape(-1))
        self.input_zonotope = Zonotope(A, a0)

    def analyze(self, verbose=False):
        """Returns True iff the `self.__net` is verifiably robust on `self.input_zonotope`
        Doesn't return until it is proved, i.e never returns False

        What the current implementation does:
            Run an optimizer on `self.znet.lambdas` and `self.zloss.logit_lambdas` to minimize `self.zloss(self.znet(self.input_zonotope))`.
            Return True when we find values of the lambdas s.t loss == 0
        """
        if verbose: print("entering Analyzer.analyze() with znet: \n{}".format(self.znet))

        if self.zloss.has_lambdas:
            optimizer = optim.Adam([self.zloss.logit_lambdas, *self.znet.lambdas], lr=0.043597391352031695)
            # zm.zReLU has the feature that setting the requires_gradient to False makes us use DeepZ, e.g:
            # self.zloss.logit_lambdas.requires_grad = False
        else:
            optimizer = optim.Adam([*self.znet.lambdas], lr=0.043597391352031695)
<<<<<<< HEAD

        # WIP (ugly to commit this I know but whatevs)
        # lr_arr = [0.1, 0.1, 0.1, 0.1]
        # assert len(lr_arr) == len(self.znet.lambdas)
        # optimizer = optim.Adam([
        #     { 'params': self.znet.lambdas[i], 'lr': lr_arr[i] }
        #     for i in #range(len(lr_arr))
        # ], lr=0.1)

        dataset = [self.input_zonotope]  # TODO: can run the optimizer on different zonotopes in general
        # e.g we could try partitioning the zonotopes into smaller zonotopes and verify them separately
        for inp_zono in dataset:
            if verbose: 
                print("Analyzer.analyze(): performing the optimization on inp_zono: {}".format(inp_zono))
                print("Analyzer.analyze(): using loss function {} and optimizer {}".format(type(self.zloss), optimizer))
            # aaaand actually for now just run this optimizer ad infinitum. TODO: do something smarter
            while_counter = 0
            while True:
                # print("optimizer parameters", optimizer.__getstate__()['param_groups'][0]['params'])  # useful for debugging
                if verbose:
                    print("Analyzer.analyze(): iteration #{}".format(while_counter))
                optimizer.zero_grad()
                out_zono = self.znet(inp_zono, verbose=verbose)

                loss = self.zloss(out_zono, verbose=verbose)

                if loss <= 0:  # TODO: floating point problems? (there is indeed still a pb here, since zMaxSumOfViolations is non-negative.)
                    if verbose: print("Analyzer.analyze(): found loss<=0 (loss={}) after {} iterations. The property is proved.".format(loss.item(), while_counter))
                    return True
                if verbose:
                    print("Analyzer.analyze(): current loss:", loss.item())
                    print("Analyzer.analyze(): doing loss.backward() and optimizer.step()")
                loss.backward()
                optimizer.step()

                # print() # DEBUG
                # print("after optimizer.step and BEFORE clamping:")
                # for lambda_layer in self.znet.lambdas:
                #     print("lambda layer with shape {}: #(non-zero coefficients) / #(all coefficients) = {}/{}".format(lambda_layer.shape, lambda_layer.nonzero().size(0), lambda_layer.numel() ))
                # # Rk: these numbers don't change much! Why?

                with torch.no_grad(): # we can safely ignore grads here. They will be recomputed from scratch at the next evaluation of the loss anyway.
                    for lambda_layer in self.znet.lambdas:
                        lambda_layer.clamp_(min=0, max=1)
                    if self.zloss.has_lambdas:
                        self.zloss.logit_lambdas.clamp_(min=0, max=1)

                # print("after optimizer.step and AFTER clamping:") # DEBUG
                # for lambda_layer in self.znet.lambdas:
                #     print("lambda layer with shape {}: #(non-zero coefficients) / #(all coefficients) = {}/{}".format(lambda_layer.shape, lambda_layer.nonzero().size(0), lambda_layer.numel() ))
                # print()

                while_counter += 1
=======
>>>>>>> 45f7008f

        inp_zono = self.input_zonotope
        if verbose: 
            print("Analyzer.analyze(): performing the optimization on inp_zono: {}".format(inp_zono))
            print("Analyzer.analyze(): using loss function {} and optimizer {}".format(type(self.zloss), optimizer))
        # just run this optimizer ad infinitum.
        while_counter = 0
        while True:
            # print("optimizer parameters", optimizer.__getstate__()['param_groups'][0]['params'])  # useful for debugging
            if verbose:
                print("Analyzer.analyze(): iteration #{}".format(while_counter))
            optimizer.zero_grad()
            out_zono = self.znet(inp_zono, verbose=verbose)

            loss = self.zloss(out_zono, verbose=verbose)

            if loss <= 0:
                if verbose: print("Analyzer.analyze(): found loss<=0 (loss={}) after {} iterations. The property is proved.".format(loss.item(), while_counter))
                return True
            if verbose:
                print("Analyzer.analyze(): current loss:", loss.item())
                print("Analyzer.analyze(): doing loss.backward() and optimizer.step()")
            loss.backward()
            optimizer.step()

            with torch.no_grad(): # we can safely ignore grads here. They will be recomputed from scratch at the next evaluation of the loss anyway.
                for lambda_layer in self.znet.lambdas:
                    lambda_layer.clamp_(min=0, max=1)
                if self.zloss.has_lambdas:
                    self.zloss.logit_lambdas.clamp_(min=0, max=1)

            while_counter += 1

            """
            # for DEBUG: end the analysis early
            # let run for break_at_iter steps
            break_at_iter = 20
            if while_counter < break_at_iter:
                continue
            print()
            print("out_zono.A:\n{}\nout_zono.a0:\n{}".format(out_zono.A, out_zono.a0)) # since we're exiting, we can afford to print the results without cluttering the stdout
            # cannot use optimizer.state_dict bc it hides information (returns index of param instead of param tensor). Had to look into pytorch.optimize source code to find this.
            print("optimizer parameters:\n", optimizer.__getstate__()['param_groups'][0]['params'])
            # print("self.zloss.logit_lambdas:\n{}\nself.znet.lambdas:\n{}".format(self.zloss.logit_lambdas, self.znet.lambdas)) # should contain the same thing as what we just printed
            print("For convenience in testing, we exit now (after {} iterations), even though we still have time before timeout.".format(break_at_iter))
            return False
            """

        import warnings
        warnings.warn("Analyzer.analyze() is returning False, i.e. we're giving up even though we haven't timed out.")
        return False

    # Debugging utilities
    # ~~~~~~~~~~~~~~~~~~~

    def check_parameters(self):
        """A debugging utility.
        Check that the self.znet.lambdas is what we want (i.e the set of all the lambdas used as parameters).
        This also checks that self.znet only has the lambdas as active parameters (i.e all others have required_grad=False).
        """
        import zmodules as zm
        for zlayer in self.znet.zlayers:
            print(zlayer)
            for p in zlayer.parameters():
                # with torch.no_grad(): # to see that self.znet.lambdas does indeed reference the same thing (the next for loop will print all 1's)
                #     p.fill_(1)
                if p.requires_grad == True:
                    assert isinstance(zlayer, zm.zReLU)
                    print(p)
                else:
                    print("some frozen parameter (with requires_grad = False) of shape {}".format(p.shape))
        for lam in self.znet.lambdas:
            print(lam)

    def run_in_parallel(self, inp_zono=None, concrete_net=None):
        """A debugging utility. 
        Runs a concrete network and the corresponding zNetwork in parallel to make some checks.
        Note that the concrete point and the zonotope center are NOT theoretically supposed to be identical, since we recenter the zonotope at each ReLU.
        """
        if inp_zono is None:
            inp_zono = self.input_zonotope
        if concrete_net is None:
            net = self.__net
            znet = self.znet
        else:
            net = concrete_net
            znet = zNet(concrete_net)
        next_point = inp_zono.a0
        next_zono = inp_zono
        assert torch.allclose(next_point, next_zono.a0)  # at the input layer the concrete point and the zono-center are identical
        for i in range(len(net.layers)):
            layer = net.layers[i]
            zlayer = znet.zlayers[i]
            print(layer, zlayer)
            next_point = layer(next_point)
            next_zono = zlayer(next_zono)
            # print(next_point.shape, next_zono.a0.shape)
            print("next_point (ground truth):\n", next_point)
            print("next_zono.a0:\n", next_zono.a0)
            print("next_zono.A:\n", next_zono.A)

    def make_dot_loss(self, gv_filename):
        """Use https://github.com/szagoruyko/pytorchviz to visualize the computation graph of the loss.
        Writes the result to gv_filename in .gv and .gv.pdf formats.
        Returns the corresponding graphviz.Digraph object.
        """
        try:
            import torchviz
            inp_zono = Zonotope(torch.zeros_like(self.input_zonotope.Z))
            out_zono = self.znet(inp_zono)
            loss = self.zloss(out_zono)
            dot = torchviz.make_dot(loss)
            dot.render(gv_filename, view=False)
            return dot
        except ImportError as err:
            import warnings
            warnings.warn("torchviz is not installed in the execution environment, so cannot make_dot. Skipping")

    def make_dot_znet(self, gv_filename):
        """Visualize the computation graph of the zNet."""
        try:
            import torchviz
            inp_zono = Zonotope(torch.zeros_like(self.input_zonotope.Z))
            out_zono = self.znet(inp_zono)
            out_aggr = torch.cat([out_zono.A, out_zono.a0], dim=0)
            dot = torchviz.make_dot(out_aggr)
            dot.render(gv_filename, view=False)
            return dot
        except ImportError as err:
            import warnings
            warnings.warn("torchviz is not installed in the execution environment, so cannot make_dot. Skipping")

    def make_dot_concrete(self, gv_filename):
        """Visualize the computation graph of concrete network `self.__net`."""
        try:
            import torchviz
            inp = torch.zeros(784, 1, 28, 28)
            for p in self.__net.parameters():
                p.requires_grad = True  # temporarily set it back to true (required for the computation graph)
            out = self.__net(inp)
            for p in self.__net.parameters():
                p.requires_grad = False
            dot = torchviz.make_dot(out)
            dot.render(gv_filename, view=False)
            return dot
        except ImportError as err:
            import warnings
            warnings.warn("torchviz is not installed in the execution environment, so cannot make_dot. Skipping")
<|MERGE_RESOLUTION|>--- conflicted
+++ resolved
@@ -1,281 +1,225 @@
-import torch
-import torch.nn as nn
-import torch.optim as optim
-
-from zonotope import Zonotope
-from networks import Normalization
-
-from znet import zNet, zMaxSumOfViolations, zSumOfMaxIndividualViolations, zMaxViolation
-
-
-class Analyzer:
-    """
-    Analyzer expected by `verifier.py`, to be run using `Analyzer.analyze()`.
-    In terms of the attributes, the query to be answered is:
-        ?"forall x in input_zonotope, net(x) labels x as true_label"?
-    `self.zloss(self.znet(self.input_zonotope))` is a parameterized loss function with parameters `self.znet.lambdas` and `self.zloss.logit_lambdas`. 
-        If it returns a value <= 0, then the query is true.
-    `analyze()` optimizes these parameters to minimize the loss.
-
-    Attributes:
-        znet (zNet): the network with zonotope variables and parameters lambda, s.t self.__net is self.znet "in the concrete"
-        zloss (znet.zLoss): the loss function, with zonotope input, that translates the logical property to analyze
-        input_zonotope (Zonotope): the zonotope to analyze (derived from inp and eps in the __init__)
-        true_label (int): the true label of the input point
-        __net (networks.FullyConnected || networks.Conv): the network to be analyzed (first layer: Normalization). kept for convenience
-        __inp (torch.Tensor): a copy of the input point inp. kept for convenience
-        __eps (float): a copy of the queried eps. kept for convenience
-
-    Args:
-        net: see Attributes
-        inp (torch.Tensor): input point around which to analyze, of shape torch.Size([1, 1, 28, 28])
-        eps (float): epsilon, > 0, eps.shape = inp.shape
-        true_label (int): see Attributes
-        nb_classes (int, optional): the number of classes to analyze, default=10. Allows to do testing without breaking the code.
-    """
-
-    def __init__(self, net, inp, eps, true_label, nb_classes=10):
-        self.__net = net
-        for p in net.parameters():
-            p.requires_grad = False  # freeze the concrete network layers, to avoid doing useless computations
-        self.__inp = inp
-        self.__eps = eps
-        self.true_label = true_label
-
-        self.znet = zNet(net, input_shape=inp.shape[1:], nb_classes=nb_classes)
-        # self.zloss = zMaxSumOfViolations(true_label=true_label, nb_classes=nb_classes)
-        # self.zloss = zSumOfMaxIndividualViolations(true_label=true_label, nb_classes=nb_classes)
-        self.zloss = zMaxViolation(true_label=true_label, nb_classes=nb_classes)
-
-        upper = inp + eps
-        lower = inp - eps
-        upper.clamp_(max=1)  # clip input_zonotope to the input space
-        lower.clamp_(min=0)
-        a0 = (upper + lower) / 2  # center of the zonotope
-        # A must have shape (nb_error_terms, *[shape of input])
-        # for the input layer, there is 1 error term for each pixel, so nb_error_terms = inp.numel()
-        A = torch.zeros(inp.numel(), *inp.shape[1:])  # torch.zeros(784, 1, 28, 28)
-        mask = torch.ones(*inp.shape[1:], dtype=torch.bool)  # torch.ones(1, 28, 28, dtype=torch.bool)
-        A[:, mask] = torch.diag(((upper - lower) / 2).reshape(-1))
-        self.input_zonotope = Zonotope(A, a0)
-
-    def analyze(self, verbose=False):
-        """Returns True iff the `self.__net` is verifiably robust on `self.input_zonotope`
-        Doesn't return until it is proved, i.e never returns False
-
-        What the current implementation does:
-            Run an optimizer on `self.znet.lambdas` and `self.zloss.logit_lambdas` to minimize `self.zloss(self.znet(self.input_zonotope))`.
-            Return True when we find values of the lambdas s.t loss == 0
-        """
-        if verbose: print("entering Analyzer.analyze() with znet: \n{}".format(self.znet))
-
-        if self.zloss.has_lambdas:
-            optimizer = optim.Adam([self.zloss.logit_lambdas, *self.znet.lambdas], lr=0.043597391352031695)
-            # zm.zReLU has the feature that setting the requires_gradient to False makes us use DeepZ, e.g:
-            # self.zloss.logit_lambdas.requires_grad = False
-        else:
-            optimizer = optim.Adam([*self.znet.lambdas], lr=0.043597391352031695)
-<<<<<<< HEAD
-
-        # WIP (ugly to commit this I know but whatevs)
-        # lr_arr = [0.1, 0.1, 0.1, 0.1]
-        # assert len(lr_arr) == len(self.znet.lambdas)
-        # optimizer = optim.Adam([
-        #     { 'params': self.znet.lambdas[i], 'lr': lr_arr[i] }
-        #     for i in #range(len(lr_arr))
-        # ], lr=0.1)
-
-        dataset = [self.input_zonotope]  # TODO: can run the optimizer on different zonotopes in general
-        # e.g we could try partitioning the zonotopes into smaller zonotopes and verify them separately
-        for inp_zono in dataset:
-            if verbose: 
-                print("Analyzer.analyze(): performing the optimization on inp_zono: {}".format(inp_zono))
-                print("Analyzer.analyze(): using loss function {} and optimizer {}".format(type(self.zloss), optimizer))
-            # aaaand actually for now just run this optimizer ad infinitum. TODO: do something smarter
-            while_counter = 0
-            while True:
-                # print("optimizer parameters", optimizer.__getstate__()['param_groups'][0]['params'])  # useful for debugging
-                if verbose:
-                    print("Analyzer.analyze(): iteration #{}".format(while_counter))
-                optimizer.zero_grad()
-                out_zono = self.znet(inp_zono, verbose=verbose)
-
-                loss = self.zloss(out_zono, verbose=verbose)
-
-                if loss <= 0:  # TODO: floating point problems? (there is indeed still a pb here, since zMaxSumOfViolations is non-negative.)
-                    if verbose: print("Analyzer.analyze(): found loss<=0 (loss={}) after {} iterations. The property is proved.".format(loss.item(), while_counter))
-                    return True
-                if verbose:
-                    print("Analyzer.analyze(): current loss:", loss.item())
-                    print("Analyzer.analyze(): doing loss.backward() and optimizer.step()")
-                loss.backward()
-                optimizer.step()
-
-                # print() # DEBUG
-                # print("after optimizer.step and BEFORE clamping:")
-                # for lambda_layer in self.znet.lambdas:
-                #     print("lambda layer with shape {}: #(non-zero coefficients) / #(all coefficients) = {}/{}".format(lambda_layer.shape, lambda_layer.nonzero().size(0), lambda_layer.numel() ))
-                # # Rk: these numbers don't change much! Why?
-
-                with torch.no_grad(): # we can safely ignore grads here. They will be recomputed from scratch at the next evaluation of the loss anyway.
-                    for lambda_layer in self.znet.lambdas:
-                        lambda_layer.clamp_(min=0, max=1)
-                    if self.zloss.has_lambdas:
-                        self.zloss.logit_lambdas.clamp_(min=0, max=1)
-
-                # print("after optimizer.step and AFTER clamping:") # DEBUG
-                # for lambda_layer in self.znet.lambdas:
-                #     print("lambda layer with shape {}: #(non-zero coefficients) / #(all coefficients) = {}/{}".format(lambda_layer.shape, lambda_layer.nonzero().size(0), lambda_layer.numel() ))
-                # print()
-
-                while_counter += 1
-=======
->>>>>>> 45f7008f
-
-        inp_zono = self.input_zonotope
-        if verbose: 
-            print("Analyzer.analyze(): performing the optimization on inp_zono: {}".format(inp_zono))
-            print("Analyzer.analyze(): using loss function {} and optimizer {}".format(type(self.zloss), optimizer))
-        # just run this optimizer ad infinitum.
-        while_counter = 0
-        while True:
-            # print("optimizer parameters", optimizer.__getstate__()['param_groups'][0]['params'])  # useful for debugging
-            if verbose:
-                print("Analyzer.analyze(): iteration #{}".format(while_counter))
-            optimizer.zero_grad()
-            out_zono = self.znet(inp_zono, verbose=verbose)
-
-            loss = self.zloss(out_zono, verbose=verbose)
-
-            if loss <= 0:
-                if verbose: print("Analyzer.analyze(): found loss<=0 (loss={}) after {} iterations. The property is proved.".format(loss.item(), while_counter))
-                return True
-            if verbose:
-                print("Analyzer.analyze(): current loss:", loss.item())
-                print("Analyzer.analyze(): doing loss.backward() and optimizer.step()")
-            loss.backward()
-            optimizer.step()
-
-            with torch.no_grad(): # we can safely ignore grads here. They will be recomputed from scratch at the next evaluation of the loss anyway.
-                for lambda_layer in self.znet.lambdas:
-                    lambda_layer.clamp_(min=0, max=1)
-                if self.zloss.has_lambdas:
-                    self.zloss.logit_lambdas.clamp_(min=0, max=1)
-
-            while_counter += 1
-
-            """
-            # for DEBUG: end the analysis early
-            # let run for break_at_iter steps
-            break_at_iter = 20
-            if while_counter < break_at_iter:
-                continue
-            print()
-            print("out_zono.A:\n{}\nout_zono.a0:\n{}".format(out_zono.A, out_zono.a0)) # since we're exiting, we can afford to print the results without cluttering the stdout
-            # cannot use optimizer.state_dict bc it hides information (returns index of param instead of param tensor). Had to look into pytorch.optimize source code to find this.
-            print("optimizer parameters:\n", optimizer.__getstate__()['param_groups'][0]['params'])
-            # print("self.zloss.logit_lambdas:\n{}\nself.znet.lambdas:\n{}".format(self.zloss.logit_lambdas, self.znet.lambdas)) # should contain the same thing as what we just printed
-            print("For convenience in testing, we exit now (after {} iterations), even though we still have time before timeout.".format(break_at_iter))
-            return False
-            """
-
-        import warnings
-        warnings.warn("Analyzer.analyze() is returning False, i.e. we're giving up even though we haven't timed out.")
-        return False
-
-    # Debugging utilities
-    # ~~~~~~~~~~~~~~~~~~~
-
-    def check_parameters(self):
-        """A debugging utility.
-        Check that the self.znet.lambdas is what we want (i.e the set of all the lambdas used as parameters).
-        This also checks that self.znet only has the lambdas as active parameters (i.e all others have required_grad=False).
-        """
-        import zmodules as zm
-        for zlayer in self.znet.zlayers:
-            print(zlayer)
-            for p in zlayer.parameters():
-                # with torch.no_grad(): # to see that self.znet.lambdas does indeed reference the same thing (the next for loop will print all 1's)
-                #     p.fill_(1)
-                if p.requires_grad == True:
-                    assert isinstance(zlayer, zm.zReLU)
-                    print(p)
-                else:
-                    print("some frozen parameter (with requires_grad = False) of shape {}".format(p.shape))
-        for lam in self.znet.lambdas:
-            print(lam)
-
-    def run_in_parallel(self, inp_zono=None, concrete_net=None):
-        """A debugging utility. 
-        Runs a concrete network and the corresponding zNetwork in parallel to make some checks.
-        Note that the concrete point and the zonotope center are NOT theoretically supposed to be identical, since we recenter the zonotope at each ReLU.
-        """
-        if inp_zono is None:
-            inp_zono = self.input_zonotope
-        if concrete_net is None:
-            net = self.__net
-            znet = self.znet
-        else:
-            net = concrete_net
-            znet = zNet(concrete_net)
-        next_point = inp_zono.a0
-        next_zono = inp_zono
-        assert torch.allclose(next_point, next_zono.a0)  # at the input layer the concrete point and the zono-center are identical
-        for i in range(len(net.layers)):
-            layer = net.layers[i]
-            zlayer = znet.zlayers[i]
-            print(layer, zlayer)
-            next_point = layer(next_point)
-            next_zono = zlayer(next_zono)
-            # print(next_point.shape, next_zono.a0.shape)
-            print("next_point (ground truth):\n", next_point)
-            print("next_zono.a0:\n", next_zono.a0)
-            print("next_zono.A:\n", next_zono.A)
-
-    def make_dot_loss(self, gv_filename):
-        """Use https://github.com/szagoruyko/pytorchviz to visualize the computation graph of the loss.
-        Writes the result to gv_filename in .gv and .gv.pdf formats.
-        Returns the corresponding graphviz.Digraph object.
-        """
-        try:
-            import torchviz
-            inp_zono = Zonotope(torch.zeros_like(self.input_zonotope.Z))
-            out_zono = self.znet(inp_zono)
-            loss = self.zloss(out_zono)
-            dot = torchviz.make_dot(loss)
-            dot.render(gv_filename, view=False)
-            return dot
-        except ImportError as err:
-            import warnings
-            warnings.warn("torchviz is not installed in the execution environment, so cannot make_dot. Skipping")
-
-    def make_dot_znet(self, gv_filename):
-        """Visualize the computation graph of the zNet."""
-        try:
-            import torchviz
-            inp_zono = Zonotope(torch.zeros_like(self.input_zonotope.Z))
-            out_zono = self.znet(inp_zono)
-            out_aggr = torch.cat([out_zono.A, out_zono.a0], dim=0)
-            dot = torchviz.make_dot(out_aggr)
-            dot.render(gv_filename, view=False)
-            return dot
-        except ImportError as err:
-            import warnings
-            warnings.warn("torchviz is not installed in the execution environment, so cannot make_dot. Skipping")
-
-    def make_dot_concrete(self, gv_filename):
-        """Visualize the computation graph of concrete network `self.__net`."""
-        try:
-            import torchviz
-            inp = torch.zeros(784, 1, 28, 28)
-            for p in self.__net.parameters():
-                p.requires_grad = True  # temporarily set it back to true (required for the computation graph)
-            out = self.__net(inp)
-            for p in self.__net.parameters():
-                p.requires_grad = False
-            dot = torchviz.make_dot(out)
-            dot.render(gv_filename, view=False)
-            return dot
-        except ImportError as err:
-            import warnings
-            warnings.warn("torchviz is not installed in the execution environment, so cannot make_dot. Skipping")
+import torch
+import torch.nn as nn
+import torch.optim as optim
+
+from zonotope import Zonotope
+from networks import Normalization
+
+from znet import zNet, zMaxSumOfViolations, zSumOfMaxIndividualViolations, zMaxViolation
+
+
+class Analyzer:
+    """
+    Analyzer expected by `verifier.py`, to be run using `Analyzer.analyze()`.
+    In terms of the attributes, the query to be answered is:
+        ?"forall x in input_zonotope, net(x) labels x as true_label"?
+    `self.zloss(self.znet(self.input_zonotope))` is a parameterized loss function with parameters `self.znet.lambdas` and `self.zloss.logit_lambdas`. 
+        If it returns a value <= 0, then the query is true.
+    `analyze()` optimizes these parameters to minimize the loss.
+
+    Attributes:
+        znet (zNet): the network with zonotope variables and parameters lambda, s.t self.__net is self.znet "in the concrete"
+        zloss (znet.zLoss): the loss function, with zonotope input, that translates the logical property to analyze
+        input_zonotope (Zonotope): the zonotope to analyze (derived from inp and eps in the __init__)
+        true_label (int): the true label of the input point
+        __net (networks.FullyConnected || networks.Conv): the network to be analyzed (first layer: Normalization). kept for convenience
+        __inp (torch.Tensor): a copy of the input point inp. kept for convenience
+        __eps (float): a copy of the queried eps. kept for convenience
+
+    Args:
+        net: see Attributes
+        inp (torch.Tensor): input point around which to analyze, of shape torch.Size([1, 1, 28, 28])
+        eps (float): epsilon, > 0, eps.shape = inp.shape
+        true_label (int): see Attributes
+        nb_classes (int, optional): the number of classes to analyze, default=10. Allows to do testing without breaking the code.
+    """
+
+    def __init__(self, net, inp, eps, true_label, nb_classes=10):
+        self.__net = net
+        for p in net.parameters():
+            p.requires_grad = False  # freeze the concrete network layers, to avoid doing useless computations
+        self.__inp = inp
+        self.__eps = eps
+        self.true_label = true_label
+
+        self.znet = zNet(net, input_shape=inp.shape[1:], nb_classes=nb_classes)
+        # self.zloss = zMaxSumOfViolations(true_label=true_label, nb_classes=nb_classes)
+        # self.zloss = zSumOfMaxIndividualViolations(true_label=true_label, nb_classes=nb_classes)
+        self.zloss = zMaxViolation(true_label=true_label, nb_classes=nb_classes)
+
+        upper = inp + eps
+        lower = inp - eps
+        upper.clamp_(max=1)  # clip input_zonotope to the input space
+        lower.clamp_(min=0)
+        a0 = (upper + lower) / 2  # center of the zonotope
+        # A must have shape (nb_error_terms, *[shape of input])
+        # for the input layer, there is 1 error term for each pixel, so nb_error_terms = inp.numel()
+        A = torch.zeros(inp.numel(), *inp.shape[1:])  # torch.zeros(784, 1, 28, 28)
+        mask = torch.ones(*inp.shape[1:], dtype=torch.bool)  # torch.ones(1, 28, 28, dtype=torch.bool)
+        A[:, mask] = torch.diag(((upper - lower) / 2).reshape(-1))
+        self.input_zonotope = Zonotope(A, a0)
+
+    def analyze(self, verbose=False):
+        """Returns True iff the `self.__net` is verifiably robust on `self.input_zonotope`
+        Doesn't return until it is proved, i.e never returns False
+
+        What the current implementation does:
+            Run an optimizer on `self.znet.lambdas` and `self.zloss.logit_lambdas` to minimize `self.zloss(self.znet(self.input_zonotope))`.
+            Return True when we find values of the lambdas s.t loss == 0
+        """
+        if verbose: print("entering Analyzer.analyze() with znet: \n{}".format(self.znet))
+
+        if self.zloss.has_lambdas:
+            optimizer = optim.Adam([self.zloss.logit_lambdas, *self.znet.lambdas], lr=0.043597391352031695)
+            # zm.zReLU has the feature that setting the requires_gradient to False makes us use DeepZ, e.g:
+            # self.zloss.logit_lambdas.requires_grad = False
+        else:
+            optimizer = optim.Adam([*self.znet.lambdas], lr=0.043597391352031695)
+
+        inp_zono = self.input_zonotope
+        if verbose: 
+            print("Analyzer.analyze(): performing the optimization on inp_zono: {}".format(inp_zono))
+            print("Analyzer.analyze(): using loss function {} and optimizer {}".format(type(self.zloss), optimizer))
+        # just run this optimizer ad infinitum.
+        while_counter = 0
+        while True:
+            # print("optimizer parameters", optimizer.__getstate__()['param_groups'][0]['params'])  # useful for debugging
+            if verbose:
+                print("Analyzer.analyze(): iteration #{}".format(while_counter))
+            optimizer.zero_grad()
+            out_zono = self.znet(inp_zono, verbose=verbose)
+
+            loss = self.zloss(out_zono, verbose=verbose)
+
+            if loss <= 0:
+                if verbose: print("Analyzer.analyze(): found loss<=0 (loss={}) after {} iterations. The property is proved.".format(loss.item(), while_counter))
+                return True
+            if verbose:
+                print("Analyzer.analyze(): current loss:", loss.item())
+                print("Analyzer.analyze(): doing loss.backward() and optimizer.step()")
+            loss.backward()
+            optimizer.step()
+
+            with torch.no_grad(): # we can safely ignore grads here. They will be recomputed from scratch at the next evaluation of the loss anyway.
+                for lambda_layer in self.znet.lambdas:
+                    lambda_layer.clamp_(min=0, max=1)
+                if self.zloss.has_lambdas:
+                    self.zloss.logit_lambdas.clamp_(min=0, max=1)
+
+            while_counter += 1
+
+            """
+            # for DEBUG: end the analysis early
+            # let run for break_at_iter steps
+            break_at_iter = 20
+            if while_counter < break_at_iter:
+                continue
+            print()
+            print("out_zono.A:\n{}\nout_zono.a0:\n{}".format(out_zono.A, out_zono.a0)) # since we're exiting, we can afford to print the results without cluttering the stdout
+            # cannot use optimizer.state_dict bc it hides information (returns index of param instead of param tensor). Had to look into pytorch.optimize source code to find this.
+            print("optimizer parameters:\n", optimizer.__getstate__()['param_groups'][0]['params'])
+            # print("self.zloss.logit_lambdas:\n{}\nself.znet.lambdas:\n{}".format(self.zloss.logit_lambdas, self.znet.lambdas)) # should contain the same thing as what we just printed
+            print("For convenience in testing, we exit now (after {} iterations), even though we still have time before timeout.".format(break_at_iter))
+            return False
+            """
+
+        import warnings
+        warnings.warn("Analyzer.analyze() is returning False, i.e. we're giving up even though we haven't timed out.")
+        return False
+
+    # Debugging utilities
+    # ~~~~~~~~~~~~~~~~~~~
+
+    def check_parameters(self):
+        """A debugging utility.
+        Check that the self.znet.lambdas is what we want (i.e the set of all the lambdas used as parameters).
+        This also checks that self.znet only has the lambdas as active parameters (i.e all others have required_grad=False).
+        """
+        import zmodules as zm
+        for zlayer in self.znet.zlayers:
+            print(zlayer)
+            for p in zlayer.parameters():
+                # with torch.no_grad(): # to see that self.znet.lambdas does indeed reference the same thing (the next for loop will print all 1's)
+                #     p.fill_(1)
+                if p.requires_grad == True:
+                    assert isinstance(zlayer, zm.zReLU)
+                    print(p)
+                else:
+                    print("some frozen parameter (with requires_grad = False) of shape {}".format(p.shape))
+        for lam in self.znet.lambdas:
+            print(lam)
+
+    def run_in_parallel(self, inp_zono=None, concrete_net=None):
+        """A debugging utility. 
+        Runs a concrete network and the corresponding zNetwork in parallel to make some checks.
+        Note that the concrete point and the zonotope center are NOT theoretically supposed to be identical, since we recenter the zonotope at each ReLU.
+        """
+        if inp_zono is None:
+            inp_zono = self.input_zonotope
+        if concrete_net is None:
+            net = self.__net
+            znet = self.znet
+        else:
+            net = concrete_net
+            znet = zNet(concrete_net)
+        next_point = inp_zono.a0
+        next_zono = inp_zono
+        assert torch.allclose(next_point, next_zono.a0)  # at the input layer the concrete point and the zono-center are identical
+        for i in range(len(net.layers)):
+            layer = net.layers[i]
+            zlayer = znet.zlayers[i]
+            print(layer, zlayer)
+            next_point = layer(next_point)
+            next_zono = zlayer(next_zono)
+            # print(next_point.shape, next_zono.a0.shape)
+            print("next_point (ground truth):\n", next_point)
+            print("next_zono.a0:\n", next_zono.a0)
+            print("next_zono.A:\n", next_zono.A)
+
+    def make_dot_loss(self, gv_filename):
+        """Use https://github.com/szagoruyko/pytorchviz to visualize the computation graph of the loss.
+        Writes the result to gv_filename in .gv and .gv.pdf formats.
+        Returns the corresponding graphviz.Digraph object.
+        """
+        try:
+            import torchviz
+            inp_zono = Zonotope(torch.zeros_like(self.input_zonotope.Z))
+            out_zono = self.znet(inp_zono)
+            loss = self.zloss(out_zono)
+            dot = torchviz.make_dot(loss)
+            dot.render(gv_filename, view=False)
+            return dot
+        except ImportError as err:
+            import warnings
+            warnings.warn("torchviz is not installed in the execution environment, so cannot make_dot. Skipping")
+
+    def make_dot_znet(self, gv_filename):
+        """Visualize the computation graph of the zNet."""
+        try:
+            import torchviz
+            inp_zono = Zonotope(torch.zeros_like(self.input_zonotope.Z))
+            out_zono = self.znet(inp_zono)
+            out_aggr = torch.cat([out_zono.A, out_zono.a0], dim=0)
+            dot = torchviz.make_dot(out_aggr)
+            dot.render(gv_filename, view=False)
+            return dot
+        except ImportError as err:
+            import warnings
+            warnings.warn("torchviz is not installed in the execution environment, so cannot make_dot. Skipping")
+
+    def make_dot_concrete(self, gv_filename):
+        """Visualize the computation graph of concrete network `self.__net`."""
+        try:
+            import torchviz
+            inp = torch.zeros(784, 1, 28, 28)
+            for p in self.__net.parameters():
+                p.requires_grad = True  # temporarily set it back to true (required for the computation graph)
+            out = self.__net(inp)
+            for p in self.__net.parameters():
+                p.requires_grad = False
+            dot = torchviz.make_dot(out)
+            dot.render(gv_filename, view=False)
+            return dot
+        except ImportError as err:
+            import warnings
+            warnings.warn("torchviz is not installed in the execution environment, so cannot make_dot. Skipping")